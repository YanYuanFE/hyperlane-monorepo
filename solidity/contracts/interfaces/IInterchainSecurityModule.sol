// SPDX-License-Identifier: MIT OR Apache-2.0
pragma solidity >=0.6.11;

interface IInterchainSecurityModule {
    enum Types {
        UNUSED,
        ROUTING,
        AGGREGATION,
        LEGACY_MULTISIG,
<<<<<<< HEAD
        MULTISIG,
        OPTIMISM
=======
        MERKLE_ROOT_MULTISIG,
        MESSAGE_ID_MULTISIG
>>>>>>> d57ae5f6
    }

    /**
     * @notice Returns an enum that represents the type of security model
     * encoded by this ISM.
     * @dev Relayers infer how to fetch and format metadata.
     */
    function moduleType() external view returns (uint8);

    /**
     * @notice Defines a security model responsible for verifying interchain
     * messages based on the provided metadata.
     * @param _metadata Off-chain metadata provided by a relayer, specific to
     * the security model encoded by the module (e.g. validator signatures)
     * @param _message Hyperlane encoded interchain message
     * @return True if the message was verified
     */
    function verify(bytes calldata _metadata, bytes calldata _message)
        external
        returns (bool);
}

interface ISpecifiesInterchainSecurityModule {
    function interchainSecurityModule()
        external
        view
        returns (IInterchainSecurityModule);
}<|MERGE_RESOLUTION|>--- conflicted
+++ resolved
@@ -7,13 +7,9 @@
         ROUTING,
         AGGREGATION,
         LEGACY_MULTISIG,
-<<<<<<< HEAD
-        MULTISIG,
+        MERKLE_ROOT_MULTISIG,
+        MESSAGE_ID_MULTISIG,
         OPTIMISM
-=======
-        MERKLE_ROOT_MULTISIG,
-        MESSAGE_ID_MULTISIG
->>>>>>> d57ae5f6
     }
 
     /**
