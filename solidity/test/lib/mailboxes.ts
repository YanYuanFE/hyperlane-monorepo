import { expect } from 'chai';
import { ethers } from 'ethers';

import { Validator, types, utils } from '@hyperlane-xyz/utils';

<<<<<<< HEAD
import { TestMailbox } from '../../types';
import { DispatchEvent } from '../../types/contracts/MailboxV2.sol/Mailbox';
=======
import { MultisigIsm, TestMailboxV2 } from '../../types';
import { DispatchEvent } from '../../types/contracts/MailboxV2';
>>>>>>> d253505b

export type MessageAndProof = {
  proof: types.MerkleProof;
  message: string;
};

export type MessageAndMetadata = {
  message: string;
  metadata: string;
};

export const dispatchMessage = async (
  mailbox: TestMailbox,
  destination: number,
  recipient: string,
  messageStr: string,
) => {
  const tx = await mailbox.dispatch(
    destination,
    recipient,
    ethers.utils.toUtf8Bytes(messageStr),
  );
  const receipt = await tx.wait();
  const dispatch = receipt.events![0] as DispatchEvent;
  expect(dispatch.event).to.equal('Dispatch');
  return dispatch.args!;
};

export const dispatchMessageAndReturnProof = async (
  mailbox: TestMailbox,
  destination: number,
  recipient: string,
  messageStr: string,
): Promise<MessageAndProof> => {
  const nonce = await mailbox.count();
  const { message, messageId } = await dispatchMessage(
    mailbox,
    destination,
    utils.addressToBytes32(recipient),
    messageStr,
  );
  const proof = await mailbox.proof();
  return {
    proof: {
      branch: proof,
      leaf: messageId,
      index: nonce.toNumber(),
    },
    message,
  };
};

// Signs a checkpoint with the provided validators and returns
// the signatures ordered by validator index
export async function signCheckpoint(
  root: types.HexString,
  index: number,
<<<<<<< HEAD
  unsortedValidators: Validator[],
=======
  mailbox: types.Address,
  orderedValidators: Validator[],
>>>>>>> d253505b
): Promise<string[]> {
  const signedCheckpoints = await Promise.all(
<<<<<<< HEAD
    validators.map((validator) => validator.signCheckpoint(root, index)),
=======
    orderedValidators.map((validator) =>
      validator.signCheckpointV2(root, index, mailbox),
    ),
>>>>>>> d253505b
  );
  return signedCheckpoints.map(
    (signedCheckpoint) => signedCheckpoint.signature as string, // cast is safe because signCheckpoint serializes to hex
  );
}

export async function dispatchMessageAndReturnMetadata(
<<<<<<< HEAD
  mailbox: TestMailbox,
=======
  mailbox: TestMailboxV2,
  multisigIsm: MultisigIsm,
>>>>>>> d253505b
  destination: number,
  recipient: string,
  messageStr: string,
  orderedValidators: Validator[],
): Promise<MessageAndMetadata> {
  // Checkpoint indices are 0 indexed, so we pull the count before
  // we dispatch the message.
  const index = await mailbox.count();
  const proofAndMessage = await dispatchMessageAndReturnProof(
    mailbox,
    destination,
    recipient,
    messageStr,
  );
  const root = await mailbox.root();
<<<<<<< HEAD
  const index = await mailbox.count();
  const addresses = utils.sortAddresses(validators.map((v) => v.address));
  const signatures = await signCheckpoint(root, index.toNumber(), validators);
  const checkpoint = { root, index: index.toNumber(), signature: '' };
  const metadata = utils.formatMultisigModuleMetadata(
    checkpoint,
    mailbox.address,
    proofAndMessage.proof, // The merkle proof is unused
=======
  const signatures = await signCheckpoint(
    root,
    index.toNumber(),
    mailbox.address,
    orderedValidators,
  );
  const origin = utils.parseMessageV2(proofAndMessage.message).origin;
  const metadata = utils.formatMultisigIsmMetadata({
    checkpointRoot: root,
    checkpointIndex: index.toNumber(),
    originMailbox: mailbox.address,
    proof: proofAndMessage.proof.branch,
>>>>>>> d253505b
    signatures,
    validators: await multisigIsm.validators(origin),
  });
  return { metadata, message: proofAndMessage.message };
}

export function getCommitment(
  threshold: number,
  validators: types.Address[],
): string {
  const packed = ethers.utils.solidityPack(
    ['uint256', 'address[]'],
    [threshold, validators],
  );
  return ethers.utils.solidityKeccak256(['bytes'], [packed]);
}

export const inferMessageValues = async (
  mailbox: TestMailbox,
  sender: string,
  destination: number,
  recipient: string,
  messageStr: string,
  version?: number,
) => {
  const body = utils.ensure0x(
    Buffer.from(ethers.utils.toUtf8Bytes(messageStr)).toString('hex'),
  );
  const nonce = await mailbox.count();
  const localDomain = await mailbox.localDomain();
  const message = utils.formatMessage(
    version ?? (await mailbox.VERSION()),
    nonce,
    localDomain,
    sender,
    destination,
    recipient,
    body,
  );
  const id = utils.messageId(message);
  return {
    message,
    id,
    body,
  };
};<|MERGE_RESOLUTION|>--- conflicted
+++ resolved
@@ -3,13 +3,8 @@
 
 import { Validator, types, utils } from '@hyperlane-xyz/utils';
 
-<<<<<<< HEAD
-import { TestMailbox } from '../../types';
+import { MultisigIsm, TestMailbox } from '../../types';
 import { DispatchEvent } from '../../types/contracts/MailboxV2.sol/Mailbox';
-=======
-import { MultisigIsm, TestMailboxV2 } from '../../types';
-import { DispatchEvent } from '../../types/contracts/MailboxV2';
->>>>>>> d253505b
 
 export type MessageAndProof = {
   proof: types.MerkleProof;
@@ -67,21 +62,11 @@
 export async function signCheckpoint(
   root: types.HexString,
   index: number,
-<<<<<<< HEAD
-  unsortedValidators: Validator[],
-=======
   mailbox: types.Address,
   orderedValidators: Validator[],
->>>>>>> d253505b
 ): Promise<string[]> {
   const signedCheckpoints = await Promise.all(
-<<<<<<< HEAD
-    validators.map((validator) => validator.signCheckpoint(root, index)),
-=======
-    orderedValidators.map((validator) =>
-      validator.signCheckpointV2(root, index, mailbox),
-    ),
->>>>>>> d253505b
+    orderedValidators.map((validator) => validator.signCheckpoint(root, index)),
   );
   return signedCheckpoints.map(
     (signedCheckpoint) => signedCheckpoint.signature as string, // cast is safe because signCheckpoint serializes to hex
@@ -89,12 +74,8 @@
 }
 
 export async function dispatchMessageAndReturnMetadata(
-<<<<<<< HEAD
   mailbox: TestMailbox,
-=======
-  mailbox: TestMailboxV2,
   multisigIsm: MultisigIsm,
->>>>>>> d253505b
   destination: number,
   recipient: string,
   messageStr: string,
@@ -110,29 +91,18 @@
     messageStr,
   );
   const root = await mailbox.root();
-<<<<<<< HEAD
-  const index = await mailbox.count();
-  const addresses = utils.sortAddresses(validators.map((v) => v.address));
-  const signatures = await signCheckpoint(root, index.toNumber(), validators);
-  const checkpoint = { root, index: index.toNumber(), signature: '' };
-  const metadata = utils.formatMultisigModuleMetadata(
-    checkpoint,
-    mailbox.address,
-    proofAndMessage.proof, // The merkle proof is unused
-=======
   const signatures = await signCheckpoint(
     root,
     index.toNumber(),
     mailbox.address,
     orderedValidators,
   );
-  const origin = utils.parseMessageV2(proofAndMessage.message).origin;
+  const origin = utils.parseMessage(proofAndMessage.message).origin;
   const metadata = utils.formatMultisigIsmMetadata({
     checkpointRoot: root,
     checkpointIndex: index.toNumber(),
     originMailbox: mailbox.address,
     proof: proofAndMessage.proof.branch,
->>>>>>> d253505b
     signatures,
     validators: await multisigIsm.validators(origin),
   });
