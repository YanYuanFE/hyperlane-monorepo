--- conflicted
+++ resolved
@@ -78,15 +78,6 @@
         self._latest_checkpoint(maybe_lag)
     }
 
-<<<<<<< HEAD
-    async fn status(&self, txid: H256) -> Result<Option<TxOutcome>, ChainCommunicationError> {
-        self._status(txid)
-=======
-    fn local_domain(&self) -> u32 {
-        self._local_domain()
->>>>>>> 2864a350
-    }
-
     async fn default_ism(&self) -> Result<H256, ChainCommunicationError> {
         self._default_ism()
     }
