#![allow(non_snake_case)]

use async_trait::async_trait;
use mockall::*;

use ethers::types::H256;

use abacus_core::{accumulator::merkle::Proof, *};

mock! {
    pub InboxContract {
        // Inbox
        pub fn _local_domain(&self) -> u32 {}

<<<<<<< HEAD
        pub fn _contract_address(&self) -> Address {}
=======
        pub fn _contract_address(&self) -> Option<Address> {}
>>>>>>> af5bcaa2

        pub fn _remote_domain(&self) -> Result<u32, ChainCommunicationError> {}

        pub fn _prove(&self, proof: &Proof) -> Result<TxOutcome, ChainCommunicationError> {}

        pub fn _checkpoint(
            &self,
            signed_checkpoint: &SignedCheckpoint,
        ) -> Result<TxOutcome, ChainCommunicationError> {}

        // AbacusCommon
        pub fn _status(&self, txid: H256) -> Result<Option<TxOutcome>, ChainCommunicationError> {}

        pub fn _validator_manager(&self) -> Result<H256, ChainCommunicationError> {}

        pub fn _message_status(&self, leaf: H256) -> Result<MessageStatus, ChainCommunicationError> {}

        // AbacusContract
        pub fn _chain_name(&self) -> &str {}
    }
}

impl std::fmt::Debug for MockInboxContract {
    fn fmt(&self, f: &mut std::fmt::Formatter<'_>) -> std::fmt::Result {
        write!(f, "MockInboxContract")
    }
}

#[async_trait]
impl Inbox for MockInboxContract {
    async fn remote_domain(&self) -> Result<u32, ChainCommunicationError> {
        self._remote_domain()
    }

    async fn message_status(&self, leaf: H256) -> Result<MessageStatus, ChainCommunicationError> {
        self._message_status(leaf)
    }

<<<<<<< HEAD
    fn contract_address(&self) -> Address {
=======
    fn contract_address(&self) -> Option<Address> {
>>>>>>> af5bcaa2
        self._contract_address()
    }
}

impl AbacusContract for MockInboxContract {
    fn chain_name(&self) -> &str {
        self._chain_name()
    }
}

#[async_trait]
impl AbacusCommon for MockInboxContract {
    fn local_domain(&self) -> u32 {
        self._local_domain()
    }

    async fn status(&self, txid: H256) -> Result<Option<TxOutcome>, ChainCommunicationError> {
        self._status(txid)
    }

    async fn validator_manager(&self) -> Result<H256, ChainCommunicationError> {
        self._validator_manager()
    }
}<|MERGE_RESOLUTION|>--- conflicted
+++ resolved
@@ -12,11 +12,7 @@
         // Inbox
         pub fn _local_domain(&self) -> u32 {}
 
-<<<<<<< HEAD
-        pub fn _contract_address(&self) -> Address {}
-=======
         pub fn _contract_address(&self) -> Option<Address> {}
->>>>>>> af5bcaa2
 
         pub fn _remote_domain(&self) -> Result<u32, ChainCommunicationError> {}
 
@@ -55,11 +51,7 @@
         self._message_status(leaf)
     }
 
-<<<<<<< HEAD
-    fn contract_address(&self) -> Address {
-=======
     fn contract_address(&self) -> Option<Address> {
->>>>>>> af5bcaa2
         self._contract_address()
     }
 }
