--- conflicted
+++ resolved
@@ -33,11 +33,7 @@
 #[cw_serde]
 pub struct EmptyMsg {}
 
-<<<<<<< HEAD
-const PREFIX: &str = "inj";
-=======
-const BECH32_PREFIX: &str = "osmo";
->>>>>>> ac15290c
+const BECH32_PREFIX: &str = "inj";
 
 pub async fn deploy_cw_hyperlane(
     cli: InjectiveCLI,
@@ -48,7 +44,6 @@
 ) -> Deployments {
     let deployer_addr = &cli.get_addr(&deployer);
 
-<<<<<<< HEAD
     let mailbox = cli
         .wasm_init(
             &endpoint,
@@ -57,26 +52,12 @@
             codes.hpl_mailbox,
             core::mailbox::InstantiateMsg {
                 owner: deployer_addr.to_string(),
-                hrp: PREFIX.to_string(),
+                hrp: BECH32_PREFIX.to_string(),
                 domain,
             },
             "hpl_mailbox",
         )
         .await;
-=======
-    let mailbox = cli.wasm_init(
-        &endpoint,
-        &deployer,
-        Some(deployer_addr),
-        codes.hpl_mailbox,
-        core::mailbox::InstantiateMsg {
-            owner: deployer_addr.to_string(),
-            hrp: BECH32_PREFIX.to_string(),
-            domain,
-        },
-        "hpl_mailbox",
-    );
->>>>>>> ac15290c
 
     // deploy igp set
     #[cw_serde]
@@ -88,7 +69,6 @@
         pub default_gas_usage: String,
     }
 
-<<<<<<< HEAD
     let igp = cli
         .wasm_init(
             &endpoint,
@@ -96,7 +76,7 @@
             Some(deployer_addr),
             codes.hpl_igp,
             GasOracleInitMsg {
-                hrp: PREFIX.to_string(),
+                hrp: BECH32_PREFIX.to_string(),
                 owner: deployer_addr.clone(),
                 gas_token: "inj".to_string(),
                 beneficiary: deployer_addr.clone(),
@@ -118,33 +98,6 @@
             "hpl_igp_oracle",
         )
         .await;
-=======
-    let igp = cli.wasm_init(
-        &endpoint,
-        &deployer,
-        Some(deployer_addr),
-        codes.hpl_igp,
-        GasOracleInitMsg {
-            hrp: BECH32_PREFIX.to_string(),
-            owner: deployer_addr.clone(),
-            gas_token: "uosmo".to_string(),
-            beneficiary: deployer_addr.clone(),
-            default_gas_usage: "25000".to_string(),
-        },
-        "hpl_igp",
-    );
-
-    let igp_oracle = cli.wasm_init(
-        &endpoint,
-        &deployer,
-        Some(deployer_addr),
-        codes.hpl_igp_oracle,
-        igp::oracle::InstantiateMsg {
-            owner: deployer_addr.clone(),
-        },
-        "hpl_igp_oracle",
-    );
->>>>>>> ac15290c
 
     // deploy ism - routing ism with empty routes
     let ism_routing = cli
@@ -236,7 +189,6 @@
         .await;
 
     // deploy va
-<<<<<<< HEAD
     let va = cli
         .wasm_init(
             &endpoint,
@@ -244,7 +196,7 @@
             Some(deployer_addr),
             codes.hpl_validator_announce,
             core::va::InstantiateMsg {
-                hrp: PREFIX.to_string(),
+                hrp: BECH32_PREFIX.to_string(),
                 mailbox: mailbox.to_string(),
             },
             "hpl_validator_announce",
@@ -260,37 +212,11 @@
             Some(deployer_addr),
             codes.hpl_test_mock_msg_receiver,
             TestMockMsgReceiverInstantiateMsg {
-                hrp: PREFIX.to_string(),
+                hrp: BECH32_PREFIX.to_string(),
             },
             "hpl_test_mock_msg_receiver",
         )
         .await;
-=======
-    let va = cli.wasm_init(
-        &endpoint,
-        &deployer,
-        Some(deployer_addr),
-        codes.hpl_validator_announce,
-        core::va::InstantiateMsg {
-            hrp: BECH32_PREFIX.to_string(),
-            mailbox: mailbox.to_string(),
-        },
-        "hpl_validator_announce",
-    );
-
-    // ---------- mock area -----------
-    // deploy mock receiver
-    let mock_receiver = cli.wasm_init(
-        &endpoint,
-        &deployer,
-        Some(deployer_addr),
-        codes.hpl_test_mock_msg_receiver,
-        TestMockMsgReceiverInstantiateMsg {
-            hrp: BECH32_PREFIX.to_string(),
-        },
-        "hpl_test_mock_msg_receiver",
-    );
->>>>>>> ac15290c
 
     // deploy mock hook
     let mock_hook = cli
