//! Interfaces to the ethereum contracts

#![forbid(unsafe_code)]
#![warn(missing_docs)]

use std::collections::HashMap;

use ethers::abi::FunctionExt;
use ethers::prelude::{abi, BlockId, BlockNumber, Http, Lazy, Middleware, NameOrAddress, Provider};

use hyperlane_core::*;
pub use retrying::{RetryingProvider, RetryingProviderError};

#[cfg(not(doctest))]
pub use crate::{
<<<<<<< HEAD
    interchain_gas::*, mailbox::*, multisig_ism::*, provider::*, signers::*, trait_builder::*,
=======
    fallback::*, interchain_gas::*, mailbox::*, multisig_ism::*, provider::*, signers::*,
    trait_builder::*,
>>>>>>> f0c4afb4
};

#[cfg(not(doctest))]
mod tx;

/// Mailbox abi
#[cfg(not(doctest))]
mod mailbox;

#[cfg(not(doctest))]
mod trait_builder;

/// Provider abi
#[cfg(not(doctest))]
mod provider;

/// InterchainGasPaymaster abi
#[cfg(not(doctest))]
mod interchain_gas;

/// MultisigIsm abi
#[cfg(not(doctest))]
mod multisig_ism;

/// Generated contract bindings.
#[cfg(not(doctest))]
mod contracts;

/// Retrying Provider
mod retrying;

<<<<<<< HEAD
=======
/// Fallback provider
mod fallback;

>>>>>>> f0c4afb4
mod signers;

/// Ethereum connection configuration
#[derive(Debug, serde::Deserialize, Clone)]
#[serde(tag = "type", rename_all = "camelCase")]
pub enum ConnectionConf {
    /// An HTTP-only quorum.
    HttpQuorum {
        /// List of fully qualified strings to connect to
        urls: String,
    },
    /// An HTTP-only fallback set.
    HttpFallback {
        /// List of fully qualified strings to connect to in order of priority
        urls: String,
    },
    /// HTTP connection details
    Http {
        /// Fully qualified string to connect to
        url: String,
    },
    /// Websocket connection details
    Ws {
        /// Fully qualified string to connect to
        url: String,
    },
}

impl Default for ConnectionConf {
    fn default() -> Self {
        Self::Http {
            url: Default::default(),
        }
    }
}

#[allow(dead_code)]
/// A live connection to an ethereum-compatible chain.
pub struct Chain {
    creation_metadata: ConnectionConf,
    ethers: Provider<Http>,
}

#[async_trait::async_trait]
impl hyperlane_core::Chain for Chain {
    async fn query_balance(&self, addr: Address) -> ChainResult<Balance> {
        use num::{BigInt, Num};

        let balance = format!(
            "{:x}",
            self.ethers
                .get_balance(
                    NameOrAddress::Address(H160::from_slice(&addr.0[..])),
                    Some(BlockId::Number(BlockNumber::Latest))
                )
                .await?
        );
        let balance =
            BigInt::from_str_radix(&balance, 16).map_err(ChainCommunicationError::from_other)?;

        Ok(Balance(balance))
    }
}

fn extract_fn_map(abi: &'static Lazy<abi::Abi>) -> HashMap<Vec<u8>, &'static str> {
    abi.functions()
        .map(|f| (f.selector().to_vec(), f.name.as_str()))
        .collect()
}<|MERGE_RESOLUTION|>--- conflicted
+++ resolved
@@ -13,12 +13,8 @@
 
 #[cfg(not(doctest))]
 pub use crate::{
-<<<<<<< HEAD
-    interchain_gas::*, mailbox::*, multisig_ism::*, provider::*, signers::*, trait_builder::*,
-=======
     fallback::*, interchain_gas::*, mailbox::*, multisig_ism::*, provider::*, signers::*,
     trait_builder::*,
->>>>>>> f0c4afb4
 };
 
 #[cfg(not(doctest))]
@@ -50,12 +46,9 @@
 /// Retrying Provider
 mod retrying;
 
-<<<<<<< HEAD
-=======
 /// Fallback provider
 mod fallback;
 
->>>>>>> f0c4afb4
 mod signers;
 
 /// Ethereum connection configuration
