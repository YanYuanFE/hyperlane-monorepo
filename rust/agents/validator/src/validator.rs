use std::sync::Arc;
use std::time::Duration;

use async_trait::async_trait;
use eyre::Result;
use hyperlane_base::db::HyperlaneRocksDB;
use hyperlane_base::MessageContractSync;
use hyperlane_core::accumulator::incremental::IncrementalMerkle;
use std::num::NonZeroU64;
use tokio::{task::JoinHandle, time::sleep};
use tracing::{error, info, info_span, instrument::Instrumented, warn, Instrument};

<<<<<<< HEAD
use hyperlane_base::{run_all, BaseAgent, CheckpointSyncer, CoreMetrics, HyperlaneAgentCore};
use hyperlane_core::{HyperlaneDomain, HyperlaneSigner, Mailbox, ValidatorAnnounce};
=======
use hyperlane_base::{
    db::DB, run_all, BaseAgent, CheckpointSyncer, ContractSyncMetrics, CoreMetrics,
    HyperlaneAgentCore,
};

use hyperlane_core::{
    Announcement, HyperlaneChain, HyperlaneContract, HyperlaneDomain, HyperlaneSigner,
    HyperlaneSignerExt, Mailbox, ValidatorAnnounce, H256, U256,
};
>>>>>>> 50f04db1

use crate::{
    settings::ValidatorSettings, submit::ValidatorSubmitter, submit::ValidatorSubmitterMetrics,
};

/// A validator agent
#[derive(Debug)]
pub struct Validator {
    origin_chain: HyperlaneDomain,
    core: HyperlaneAgentCore,
    db: HyperlaneRocksDB,
    message_sync: Arc<MessageContractSync>,
    mailbox: Arc<dyn Mailbox>,
    validator_announce: Arc<dyn ValidatorAnnounce>,
    signer: Arc<dyn HyperlaneSigner>,
    reorg_period: u64,
    interval: Duration,
    checkpoint_syncer: Arc<dyn CheckpointSyncer>,
}

impl AsRef<HyperlaneAgentCore> for Validator {
    fn as_ref(&self) -> &HyperlaneAgentCore {
        &self.core
    }
}

#[async_trait]
impl BaseAgent for Validator {
    const AGENT_NAME: &'static str = "validator";

    type Settings = ValidatorSettings;

    async fn from_settings(settings: Self::Settings, metrics: Arc<CoreMetrics>) -> Result<Self>
    where
        Self: Sized,
    {
        let db = DB::from_path(&settings.db)?;
        let msg_db = HyperlaneRocksDB::new(&settings.origin_chain, db);

        let signer = settings
            .validator
            // Intentionally using hyperlane_ethereum for the validator's signer
            .build::<hyperlane_ethereum::Signers>()
            .await
            .map(|validator| Arc::new(validator) as Arc<dyn HyperlaneSigner>)?;
        let core = settings.build_hyperlane_core(metrics.clone());
        let checkpoint_syncer = settings.checkpoint_syncer.build(None)?.into();

        let mailbox = settings
            .build_mailbox(&settings.origin_chain, &metrics)
            .await?;

        let validator_announce = settings
            .build_validator_announce(&settings.origin_chain, &metrics)
            .await?;

        let contract_sync_metrics = Arc::new(ContractSyncMetrics::new(&metrics));

        let message_sync = settings
            .build_message_indexer(
                &settings.origin_chain,
                &metrics,
                &contract_sync_metrics,
                Arc::new(msg_db.clone()),
            )
            .await?
            .into();

        let validator_announce = settings
            .build_validator_announce(&settings.origin_chain, &metrics)
            .await?;

        Ok(Self {
            origin_chain: settings.origin_chain,
            core,
<<<<<<< HEAD
            mailbox,
=======
            db: msg_db,
            mailbox: mailbox.into(),
            message_sync,
>>>>>>> 50f04db1
            validator_announce: validator_announce.into(),
            signer,
            reorg_period: settings.reorg_period,
            interval: settings.interval,
            checkpoint_syncer,
        })
    }

    #[allow(clippy::async_yields_async)]
    async fn run(&self) -> Instrumented<JoinHandle<Result<()>>> {
        self.announce().await.expect("Failed to announce validator");

        let mut tasks = vec![];

        tasks.push(self.run_message_sync().await);
        for checkpoint_sync_task in self.run_checkpoint_submitters().await {
            tasks.push(checkpoint_sync_task);
        }

        run_all(tasks)
    }
}

impl Validator {
    async fn run_message_sync(&self) -> Instrumented<JoinHandle<Result<()>>> {
        let index_settings = self.as_ref().settings.chains[self.origin_chain.name()]
            .index
            .clone();
        let contract_sync = self.message_sync.clone();
        let cursor = contract_sync
            .forward_backward_message_sync_cursor(index_settings.chunk_size)
            .await;
        tokio::spawn(async move {
            contract_sync
                .clone()
                .sync("dispatched_messages", cursor)
                .await
        })
        .instrument(info_span!("MailboxMessageSyncer"))
    }

    async fn run_checkpoint_submitters(&self) -> Vec<Instrumented<JoinHandle<Result<()>>>> {
        let submitter = ValidatorSubmitter::new(
            self.interval,
            self.reorg_period,
            self.mailbox.clone(),
            self.validator_announce.clone(),
            self.signer.clone(),
            self.checkpoint_syncer.clone(),
            self.db.clone(),
            ValidatorSubmitterMetrics::new(&self.core.metrics, &self.origin_chain),
        );

        let empty_tree = IncrementalMerkle::default();
        let lag = NonZeroU64::new(self.reorg_period);
        let tip_tree = self
            .mailbox
            .tree(lag)
            .await
            .expect("failed to get mailbox tree");
        let backfill_target = submitter.checkpoint(&tip_tree);

        let mut tasks = vec![];

        let backfill_submitter = submitter.clone();
        let legacy_submitter = submitter.clone();

        tasks.push(
            tokio::spawn(async move {
                backfill_submitter
                    .checkpoint_submitter(empty_tree, Some(backfill_target))
                    .await
            })
            .instrument(info_span!("BackfillCheckpointSubmitter")),
        );
        tasks.push(
            tokio::spawn(async move { submitter.checkpoint_submitter(tip_tree, None).await })
                .instrument(info_span!("TipCheckpointSubmitter")),
        );
        tasks.push(
            tokio::spawn(async move { legacy_submitter.legacy_checkpoint_submitter().await })
                .instrument(info_span!("LegacyCheckpointSubmitter")),
        );

        tasks
    }

    async fn announce(&self) -> Result<()> {
        // Sign and post the validator announcement
        let announcement = Announcement {
            validator: self.signer.eth_address(),
            mailbox_address: self.mailbox.address(),
            mailbox_domain: self.mailbox.domain().id(),
            storage_location: self.checkpoint_syncer.announcement_location(),
        };
        let signed_announcement = self.signer.sign(announcement.clone()).await?;
        self.checkpoint_syncer
            .write_announcement(&signed_announcement)
            .await?;

        // Ensure that the validator has announced themselves before we enter
        // the main validator submit loop. This is to avoid a situation in
        // which the validator is signing checkpoints but has not announced
        // their locations, which makes them functionally unusable.
        let validators: [H256; 1] = [self.signer.eth_address().into()];
        loop {
            info!("Checking for validator announcement");
            if let Some(locations) = self
                .validator_announce
                .get_announced_storage_locations(&validators)
                .await?
                .first()
            {
                if locations.contains(&self.checkpoint_syncer.announcement_location()) {
                    info!("Validator has announced signature storage location");
                    break;
                }
                info!("Validator has not announced signature storage location");
                let balance_delta = self
                    .validator_announce
                    .announce_tokens_needed(signed_announcement.clone())
                    .await?;
                if balance_delta > U256::zero() {
                    warn!(
                        tokens_needed=%balance_delta,
                        validator_address=?announcement.validator,
                        "Please send tokens to the validator address to announce",
                    );
                } else {
                    let outcome = self
                        .validator_announce
                        .announce(signed_announcement.clone(), None)
                        .await?;
                    if !outcome.executed {
                        error!(
                            hash=?outcome.txid,
                            "Transaction attempting to announce validator reverted"
                        );
                    }
                }
            }
            sleep(self.interval).await;
        }
        Ok(())
    }
}

#[cfg(test)]
mod test {}<|MERGE_RESOLUTION|>--- conflicted
+++ resolved
@@ -10,10 +10,6 @@
 use tokio::{task::JoinHandle, time::sleep};
 use tracing::{error, info, info_span, instrument::Instrumented, warn, Instrument};
 
-<<<<<<< HEAD
-use hyperlane_base::{run_all, BaseAgent, CheckpointSyncer, CoreMetrics, HyperlaneAgentCore};
-use hyperlane_core::{HyperlaneDomain, HyperlaneSigner, Mailbox, ValidatorAnnounce};
-=======
 use hyperlane_base::{
     db::DB, run_all, BaseAgent, CheckpointSyncer, ContractSyncMetrics, CoreMetrics,
     HyperlaneAgentCore,
@@ -23,7 +19,6 @@
     Announcement, HyperlaneChain, HyperlaneContract, HyperlaneDomain, HyperlaneSigner,
     HyperlaneSignerExt, Mailbox, ValidatorAnnounce, H256, U256,
 };
->>>>>>> 50f04db1
 
 use crate::{
     settings::ValidatorSettings, submit::ValidatorSubmitter, submit::ValidatorSubmitterMetrics,
@@ -76,10 +71,6 @@
             .build_mailbox(&settings.origin_chain, &metrics)
             .await?;
 
-        let validator_announce = settings
-            .build_validator_announce(&settings.origin_chain, &metrics)
-            .await?;
-
         let contract_sync_metrics = Arc::new(ContractSyncMetrics::new(&metrics));
 
         let message_sync = settings
@@ -99,13 +90,9 @@
         Ok(Self {
             origin_chain: settings.origin_chain,
             core,
-<<<<<<< HEAD
-            mailbox,
-=======
             db: msg_db,
             mailbox: mailbox.into(),
             message_sync,
->>>>>>> 50f04db1
             validator_announce: validator_announce.into(),
             signer,
             reorg_period: settings.reorg_period,
@@ -136,7 +123,7 @@
             .clone();
         let contract_sync = self.message_sync.clone();
         let cursor = contract_sync
-            .forward_backward_message_sync_cursor(index_settings.chunk_size)
+            .forward_backward_message_sync_cursor(index_settings)
             .await;
         tokio::spawn(async move {
             contract_sync
@@ -152,7 +139,6 @@
             self.interval,
             self.reorg_period,
             self.mailbox.clone(),
-            self.validator_announce.clone(),
             self.signer.clone(),
             self.checkpoint_syncer.clone(),
             self.db.clone(),
