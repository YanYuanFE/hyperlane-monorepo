--- conflicted
+++ resolved
@@ -151,17 +151,6 @@
     const isNft =
       type === TokenType.syntheticUri || type === TokenType.collateralUri;
 
-<<<<<<< HEAD
-    const mailbox = await detectAndConfirmOrPrompt(
-      async () => {
-        const addresses = await context.registry.getChainAddresses(chain);
-        return addresses?.mailbox;
-      },
-      `For ${chain}, enter the`,
-      'mailbox address',
-      'hyperlane-registry',
-    );
-
     let createDefaultIsm: boolean;
     if (advanced) {
       createDefaultIsm = false;
@@ -176,11 +165,6 @@
     const interchainSecurityModule = createDefaultIsm
       ? createDefaultWarpIsmConfig(owner)
       : await createAdvancedIsmConfig(context);
-=======
-    const interchainSecurityModule = advanced
-      ? await createAdvancedIsmConfig(context)
-      : createDefaultWarpIsmConfig(owner);
->>>>>>> 25e5d1af
 
     switch (type) {
       case TokenType.collateral:
