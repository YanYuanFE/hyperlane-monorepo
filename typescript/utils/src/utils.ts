import { types } from '..';
import { BigNumber, ethers, utils } from 'ethers';

import {
  Address,
  Checkpoint,
  Domain,
  HexString,
  ParsedMessage,
  ParsedMessageV2,
  ParsedMultisigIsmMetadata,
} from './types';

export function assert(predicate: any, errorMessage?: string) {
  if (!predicate) {
    throw new Error(errorMessage ?? 'Error');
  }
}

export function deepEquals(v1: any, v2: any) {
  return JSON.stringify(v1) === JSON.stringify(v2);
}

export const ensure0x = (hexstr: string) =>
  hexstr.startsWith('0x') ? hexstr : `0x${hexstr}`;

export const strip0x = (hexstr: string) =>
  hexstr.startsWith('0x') ? hexstr.slice(2) : hexstr;

export function addressToBytes32(address: Address): string {
  return ethers.utils
    .hexZeroPad(ethers.utils.hexStripZeros(address), 32)
    .toLowerCase();
}

export function bytes32ToAddress(bytes32: string): Address {
  return ethers.utils.getAddress(bytes32.slice(-40));
}

export function formatCallData<
  C extends ethers.Contract,
  I extends Parameters<C['interface']['encodeFunctionData']>,
>(destinationContract: C, functionName: I[0], functionArgs: I[1]): string {
  return destinationContract.interface.encodeFunctionData(
    functionName,
    functionArgs,
  );
}

export const parseMultisigIsmMetadata = (
  metadata: string,
): ParsedMultisigIsmMetadata => {
  const MERKLE_ROOT_OFFSET = 0;
  const MERKLE_INDEX_OFFSET = 32;
  const ORIGIN_MAILBOX_OFFSET = 64;
  const MERKLE_PROOF_OFFSET = 96;
  const THRESHOLD_OFFSET = 1120;
  const SIGNATURES_OFFSET = 1152;
  const SIGNATURE_LENGTH = 65;

  const buf = Buffer.from(utils.arrayify(metadata));
  const checkpointRoot = utils.hexlify(
    buf.slice(MERKLE_ROOT_OFFSET, MERKLE_INDEX_OFFSET),
  );
  const checkpointIndex = BigNumber.from(
    utils.hexlify(buf.slice(MERKLE_INDEX_OFFSET, ORIGIN_MAILBOX_OFFSET)),
  ).toNumber();
  const originMailbox = utils.hexlify(
    buf.slice(ORIGIN_MAILBOX_OFFSET, MERKLE_PROOF_OFFSET),
  );
  const parseBytesArray = (start: number, count: number, size: number) => {
    return [...Array(count).keys()].map((i) =>
      utils.hexlify(buf.slice(start + size * i, start + size * (i + 1))),
    );
  };
  const proof = parseBytesArray(MERKLE_PROOF_OFFSET, 32, 32);
  const threshold = BigNumber.from(
    utils.hexlify(buf.slice(THRESHOLD_OFFSET, SIGNATURES_OFFSET)),
  ).toNumber();
  const signatures = parseBytesArray(
    SIGNATURES_OFFSET,
    threshold,
    SIGNATURE_LENGTH,
  );
  const VALIDATORS_OFFSET = SIGNATURES_OFFSET + threshold * SIGNATURE_LENGTH;
  const addressesCount = buf.slice(VALIDATORS_OFFSET).length / 32;
  const validators = parseBytesArray(VALIDATORS_OFFSET, addressesCount, 32);
  return {
    checkpointRoot,
    checkpointIndex,
    originMailbox,
    proof,
    signatures,
    validators,
  };
};

export const formatMultisigIsmMetadata = (
  metadata: ParsedMultisigIsmMetadata,
): string => {
  return ethers.utils.solidityPack(
    [
      'bytes32',
      'uint256',
      'bytes32',
      'bytes32[32]',
      'uint256',
      'bytes',
      'address[]',
    ],
    [
      metadata.checkpointRoot,
      metadata.checkpointIndex,
      addressToBytes32(metadata.originMailbox),
      metadata.proof,
      metadata.signatures.length,
      ethers.utils.hexConcat(metadata.signatures),
      metadata.validators,
    ],
  );
};

export const formatMessage = (
  version: number | BigNumber,
  nonce: number | BigNumber,
  originDomain: Domain,
  senderAddr: Address,
  destinationDomain: Domain,
  recipientAddr: Address,
  body: HexString,
): string => {
  senderAddr = addressToBytes32(senderAddr);
  recipientAddr = addressToBytes32(recipientAddr);

  return ethers.utils.solidityPack(
    ['uint8', 'uint256', 'uint32', 'bytes32', 'uint32', 'bytes32', 'bytes'],
    [
      version,
      nonce,
      originDomain,
      senderAddr,
      destinationDomain,
      recipientAddr,
      body,
    ],
  );
};

<<<<<<< HEAD
=======
export function messageIdV2(message: HexString): string {
  return ethers.utils.solidityKeccak256(['bytes'], [message]);
}

export function parseMessageV2(message: string): ParsedMessageV2 {
  const VERSION_OFFSET = 0;
  const NONCE_OFFSET = 1;
  const ORIGIN_OFFSET = 33;
  const SENDER_OFFSET = 37;
  const DESTINATION_OFFSET = 69;
  const RECIPIENT_OFFSET = 73;
  const BODY_OFFSET = 105;

  const buf = Buffer.from(utils.arrayify(message));
  const version = buf.readUint8(VERSION_OFFSET);
  const nonce = BigNumber.from(
    utils.hexlify(buf.slice(NONCE_OFFSET, ORIGIN_OFFSET)),
  ).toNumber();
  const origin = buf.readUInt32BE(ORIGIN_OFFSET);
  const sender = utils.hexlify(buf.slice(SENDER_OFFSET, DESTINATION_OFFSET));
  const destination = buf.readUInt32BE(DESTINATION_OFFSET);
  const recipient = utils.hexlify(buf.slice(RECIPIENT_OFFSET, BODY_OFFSET));
  const body = utils.hexlify(buf.slice(BODY_OFFSET));
  return { version, nonce, origin, sender, destination, recipient, body };
}

>>>>>>> d253505b
/**
 * Parse a serialized Abacus message from raw bytes.
 *
 * @param message
 * @returns
 */
export function parseMessage(message: string): ParsedMessage {
  const buf = Buffer.from(utils.arrayify(message));
  const version = buf.readUint8(0);
  const nonce = BigNumber.from(utils.hexlify(buf.slice(1, 33)));
  const origin = buf.readUInt32BE(33);
  const sender = utils.hexlify(buf.slice(37, 69));
  const destination = buf.readUInt32BE(69);
  const recipient = utils.hexlify(buf.slice(73, 105));
  const body = utils.hexlify(buf.slice(105));
  return { version, nonce, origin, sender, destination, recipient, body };
}

<<<<<<< HEAD
export function messageId(message: HexString): string {
  return ethers.utils.solidityKeccak256(['bytes'], [message]);
=======
export function domainHash(domain: number): string {
  return ethers.utils.solidityKeccak256(
    ['uint32', 'string'],
    [domain, 'ABACUS'], // TODO rename
  );
>>>>>>> d253505b
}

export function domainHash(domain: number, mailbox: string): string {
  return ethers.utils.solidityKeccak256(
    ['uint32', 'bytes32', 'string'],
    [domain, addressToBytes32(mailbox), 'HYPERLANE'],
  );
}

export function sleep(ms: number): Promise<void> {
  return new Promise<void>((resolve) => setTimeout(resolve, ms));
}

// Retries an async function if it raises an exception,
// with exponential backoff.
// If all the tries fail it raises the last thrown exception
export async function retryAsync<T>(
  runner: () => T,
  attempts = 5,
  baseRetryMs = 50,
) {
  let saveError;
  for (let i = 0; i < attempts; i++) {
    try {
      return runner();
    } catch (error) {
      saveError = error;
      await sleep(baseRetryMs * 2 ** i);
    }
  }
  throw saveError;
}

export function median(a: number[]): number {
  const sorted = a.slice().sort();
  const mid = Math.floor(sorted.length / 2);
  const median =
    sorted.length % 2 == 0 ? (sorted[mid] + sorted[mid + 1]) / 2 : sorted[mid];
  return median;
}

export function sum(a: number[]): number {
  return a.reduce((acc, i) => acc + i);
}

export function mean(a: number[]): number {
  return sum(a) / a.length;
}

export function stdDev(a: number[]): number {
  const xbar = mean(a);
  const squaredDifferences = a.map((x) => Math.pow(x - xbar, 2));
  return Math.sqrt(mean(squaredDifferences));
}

export function streamToString(stream: NodeJS.ReadableStream): Promise<string> {
  return new Promise((resolve, reject) => {
    const chunks: string[] = [];
    stream
      .setEncoding('utf8')
      .on('data', (chunk) => chunks.push(chunk))
      .on('error', (err) => reject(err))
      .on('end', () => resolve(String.prototype.concat(...chunks)));
  });
}

export function isCheckpoint(obj: any): obj is Checkpoint {
  const isValidSignature =
    typeof obj.signature === 'string'
      ? ethers.utils.isHexString(obj.signature)
      : ethers.utils.isHexString(obj.signature.r) &&
        ethers.utils.isHexString(obj.signature.s) &&
        Number.isSafeInteger(obj.signature.v);

  const isValidRoot = ethers.utils.isHexString(obj.root);
  const isValidIndex = Number.isSafeInteger(obj.index);
  return isValidIndex && isValidRoot && isValidSignature;
}

/**
 * Wait up to a given amount of time, and throw an error if the promise does not resolve in time.
 * @param promise The promise to timeout on.
 * @param timeoutMs How long to wait for the promise in milliseconds.
 * @param message The error message if a timeout occurs.
 */
export function timeout<T>(
  promise: Promise<T>,
  timeoutMs?: number,
  message = 'Timeout reached',
): Promise<T> {
  if (!timeoutMs || timeoutMs <= 0) return promise;
  return new Promise((resolve, reject) => {
    setTimeout(() => {
      reject(new Error(message));
    }, timeoutMs);
    promise.then(resolve).catch(reject);
  });
}

// Should be used instead of referencing process directly in case we don't
// run in node.js
export function safelyAccessEnvVar(name: string) {
  try {
    return process.env[name];
  } catch (error) {
    return undefined;
  }
}

// https://developer.mozilla.org/en-US/docs/Web/JavaScript/Reference/Global_Objects/Set#implementing_basic_set_operations
export function difference<T>(a: Set<T>, b: Set<T>) {
  const _difference = new Set(a);
  for (const elem of b) {
    _difference.delete(elem);
  }
  return _difference;
}

export function symmetricDifference<T>(a: Set<T>, b: Set<T>) {
  const _difference = new Set(a);
  for (const elem of b) {
    if (_difference.has(elem)) {
      _difference.delete(elem);
    } else {
      _difference.add(elem);
    }
  }
  return _difference;
}

export function setEquality<T>(a: Set<T>, b: Set<T>) {
  return symmetricDifference(a, b).size === 0;
}

export function sortAddresses(addresses: types.Address[]): types.Address[] {
  return addresses.sort((a, b) => {
    // Remove the checksums for accurate comparison
    return a.toLowerCase().localeCompare(b.toLowerCase());
  });
}<|MERGE_RESOLUTION|>--- conflicted
+++ resolved
@@ -7,7 +7,6 @@
   Domain,
   HexString,
   ParsedMessage,
-  ParsedMessageV2,
   ParsedMultisigIsmMetadata,
 } from './types';
 
@@ -146,13 +145,17 @@
   );
 };
 
-<<<<<<< HEAD
-=======
-export function messageIdV2(message: HexString): string {
+export function messageId(message: HexString): string {
   return ethers.utils.solidityKeccak256(['bytes'], [message]);
 }
 
-export function parseMessageV2(message: string): ParsedMessageV2 {
+/**
+ * Parse a serialized Abacus message from raw bytes.
+ *
+ * @param message
+ * @returns
+ */
+export function parseMessage(message: string): ParsedMessage {
   const VERSION_OFFSET = 0;
   const NONCE_OFFSET = 1;
   const ORIGIN_OFFSET = 33;
@@ -172,37 +175,6 @@
   const recipient = utils.hexlify(buf.slice(RECIPIENT_OFFSET, BODY_OFFSET));
   const body = utils.hexlify(buf.slice(BODY_OFFSET));
   return { version, nonce, origin, sender, destination, recipient, body };
-}
-
->>>>>>> d253505b
-/**
- * Parse a serialized Abacus message from raw bytes.
- *
- * @param message
- * @returns
- */
-export function parseMessage(message: string): ParsedMessage {
-  const buf = Buffer.from(utils.arrayify(message));
-  const version = buf.readUint8(0);
-  const nonce = BigNumber.from(utils.hexlify(buf.slice(1, 33)));
-  const origin = buf.readUInt32BE(33);
-  const sender = utils.hexlify(buf.slice(37, 69));
-  const destination = buf.readUInt32BE(69);
-  const recipient = utils.hexlify(buf.slice(73, 105));
-  const body = utils.hexlify(buf.slice(105));
-  return { version, nonce, origin, sender, destination, recipient, body };
-}
-
-<<<<<<< HEAD
-export function messageId(message: HexString): string {
-  return ethers.utils.solidityKeccak256(['bytes'], [message]);
-=======
-export function domainHash(domain: number): string {
-  return ethers.utils.solidityKeccak256(
-    ['uint32', 'string'],
-    [domain, 'ABACUS'], // TODO rename
-  );
->>>>>>> d253505b
 }
 
 export function domainHash(domain: number, mailbox: string): string {
