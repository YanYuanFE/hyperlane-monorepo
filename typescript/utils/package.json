{
  "name": "@hyperlane-xyz/utils",
  "description": "General utilities and types for the Hyperlane network",
<<<<<<< HEAD
  "version": "3.1.3",
=======
  "version": "1.5.8",
>>>>>>> 9c39d68c
  "dependencies": {
    "@cosmjs/encoding": "^0.31.3",
    "@solana/web3.js": "^1.78.0",
    "bignumber.js": "^9.1.1",
    "ethers": "^5.7.2",
    "mocha": "^10.2.0"
  },
  "devDependencies": {
    "chai": "^4.3.0",
    "prettier": "^2.8.8",
<<<<<<< HEAD
    "typescript": "5.1.6"
=======
    "typescript": "^5.1.6"
>>>>>>> 9c39d68c
  },
  "homepage": "https://www.hyperlane.xyz",
  "keywords": [
    "Hyperlane",
    "Utilities",
    "Typescript"
  ],
  "license": "Apache-2.0",
  "main": "dist/index.js",
  "prepublish": "yarn build",
  "repository": "https://github.com/hyperlane-xyz/hyperlane-monorepo",
  "scripts": {
    "build": "tsc",
    "clean": "rm -rf ./dist",
    "check": "tsc --noEmit",
    "prettier": "prettier --write ./src",
    "test:unit": "mocha --config .mocharc.json './src/**/*.test.ts'"
  },
  "sideEffects": false,
  "types": "dist/index.d.ts",
  "files": [
    "/dist"
  ]
}<|MERGE_RESOLUTION|>--- conflicted
+++ resolved
@@ -1,11 +1,7 @@
 {
   "name": "@hyperlane-xyz/utils",
   "description": "General utilities and types for the Hyperlane network",
-<<<<<<< HEAD
   "version": "3.1.3",
-=======
-  "version": "1.5.8",
->>>>>>> 9c39d68c
   "dependencies": {
     "@cosmjs/encoding": "^0.31.3",
     "@solana/web3.js": "^1.78.0",
@@ -16,11 +12,7 @@
   "devDependencies": {
     "chai": "^4.3.0",
     "prettier": "^2.8.8",
-<<<<<<< HEAD
     "typescript": "5.1.6"
-=======
-    "typescript": "^5.1.6"
->>>>>>> 9c39d68c
   },
   "homepage": "https://www.hyperlane.xyz",
   "keywords": [
