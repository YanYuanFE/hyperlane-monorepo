--- conflicted
+++ resolved
@@ -3,17 +3,10 @@
   "description": "A template for interchain ERC20 and ERC721 tokens using Hyperlane",
   "version": "1.4.0",
   "dependencies": {
-<<<<<<< HEAD
-    "@hyperlane-xyz/core": "1.3.7",
-    "@hyperlane-xyz/sdk": "1.3.7",
-    "@hyperlane-xyz/utils": "1.3.7",
-    "@openzeppelin/contracts-upgradeable": "^4.9.2",
-=======
     "@hyperlane-xyz/core": "1.4.0",
     "@hyperlane-xyz/sdk": "1.4.0",
     "@hyperlane-xyz/utils": "1.4.0",
-    "@openzeppelin/contracts-upgradeable": "^4.8.0",
->>>>>>> d69a3f63
+    "@openzeppelin/contracts-upgradeable": "^4.9.2",
     "ethers": "^5.7.2"
   },
   "devDependencies": {
