--- conflicted
+++ resolved
@@ -27,11 +27,6 @@
   const inboxSummary = async (remote: Chain) => {
     const remoteContracts = core.getContracts(remote);
     const inbox = remoteContracts.inboxes[chain as Exclude<Chain, Chain>].inbox;
-<<<<<<< HEAD
-    const [inboxCheckpointRoot, inboxCheckpointIndex] =
-      await inbox.latestCachedCheckpoint();
-=======
->>>>>>> ee153bea
     const processFilter = inbox.filters.Process();
     const processes = await inbox.queryFilter(processFilter);
     return {
