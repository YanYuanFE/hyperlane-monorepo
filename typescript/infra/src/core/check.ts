<<<<<<< HEAD
import { MultisigValidatorManager } from '@abacus-network/core';
import { AbacusAppChecker, CheckerViolation } from '@abacus-network/deploy';
import {
  AbacusCore,
  ChainMap,
  ChainName,
  domains,
  MailboxAddresses,
  utils,
} from '@abacus-network/sdk';
import { types } from '@abacus-network/utils';
import { expect } from 'chai';
=======
import { expect } from 'chai';

import { MultisigValidatorManager } from '@abacus-network/core';
import { AbacusAppChecker, CheckerViolation } from '@abacus-network/deploy';
import { AbacusCore } from '@abacus-network/sdk';
import { types } from '@abacus-network/utils';

>>>>>>> a424371e
import { setDifference } from '../utils/utils';
import { CoreConfig } from './types';

import { CoreConfig } from './types';

export enum CoreViolationType {
  ValidatorManager = 'ValidatorManager',
  Validator = 'Validator',
}

export enum ValidatorViolationType {
  EnrollValidator = 'EnrollValidator',
  UnenrollValidator = 'UnenrollValidator',
  Threshold = 'Threshold',
}

export interface ValidatorManagerViolation extends CheckerViolation {
  type: CoreViolationType.ValidatorManager;
}

export interface ValidatorViolation extends CheckerViolation {
  type: CoreViolationType.Validator;
  data: {
    type: ValidatorViolationType;
    validatorManagerAddress: string;
  };
}

export class AbacusCoreChecker<
  Networks extends ChainName,
> extends AbacusAppChecker<
  Networks,
  AbacusCore<Networks>,
  CoreConfig<Networks>
> {
  async checkOwners(owners: ChainMap<Networks, types.Address>) {
    return Promise.all(
      this.app
        .networks()
        .map((network) => this.checkDomain(network, owners[network])),
    );
  }

  async checkDomain(network: Networks, owner: types.Address): Promise<void> {
    await this.checkDomainOwnership(network, owner);
    await this.checkProxiedContracts(network);
    await this.checkOutbox(network);
    await this.checkInboxes(network);
    await this.checkAbacusConnectionManager(network);
    await this.checkValidatorManagers(network);
  }

  async checkDomainOwnership(
    network: Networks,
    owner: types.Address,
  ): Promise<void> {
    const contracts = this.app.getContracts(network);
    const ownables = [
      contracts.abacusConnectionManager,
      contracts.upgradeBeaconController,
      contracts.outbox.outbox,
      contracts.outbox.validatorManager,
      ...Object.values(contracts.inboxes)
        .map((inbox: any) => [inbox.inbox, inbox.validatorManager])
        .flat(),
    ];
    return this.checkOwnership(owner, ownables);
  }

  async checkOutbox(network: Networks): Promise<void> {
    const contracts = this.app.getContracts(network);
    const actualManager = await contracts.outbox.outbox.validatorManager();
    const expectedManager = contracts.outbox.validatorManager.address;
    if (actualManager !== expectedManager) {
      const violation: ValidatorManagerViolation = {
        network,
        type: CoreViolationType.ValidatorManager,
        actual: actualManager,
        expected: expectedManager,
      };
      this.addViolation(violation);
    }
  }

  // Checks validator sets of the OutboxValidatorManager and all
  // InboxValidatorManagers on the domain.
  async checkValidatorManagers(network: Networks) {
    const coreContracts = this.app.getContracts(network);
    await this.checkValidatorManager(
      network,
      network,
      coreContracts.outbox.validatorManager,
    );
    return utils.promiseObjAll<Record<any, void>>(
      utils.objMap(coreContracts.inboxes, (remote, inbox) =>
        this.checkValidatorManager(network, remote, inbox.validatorManager),
      ),
    );
  }

  // Checks the validator set for a MultisigValidatorManager on the localDomain that tracks
  // the validator set for the outboxDomain.
  // If localDomain == outboxDomain, this checks the OutboxValidatorManager, otherwise
  // it checks an InboxValidatorManager.
  async checkValidatorManager(
    local: Networks,
    remote: Networks,
    validatorManager: MultisigValidatorManager,
  ): Promise<void> {
    const validatorManagerConfig = this.config.validatorManagers[remote];
    const expectedValidators = validatorManagerConfig.validators;
    const actualValidators = await validatorManager.validators();

    const expectedSet = new Set<string>(expectedValidators);
    const actualSet = new Set<string>(actualValidators);

    const toEnroll = setDifference(expectedSet, actualSet);
    const toUnenroll = setDifference(actualSet, expectedSet);

    // Validators that should be enrolled
    for (const validatorToEnroll of toEnroll) {
      const violation: ValidatorViolation = {
        network: local,
        type: CoreViolationType.Validator,
        actual: undefined,
        expected: validatorToEnroll,
        data: {
          type: ValidatorViolationType.EnrollValidator,
          validatorManagerAddress: validatorManager.address,
        },
      };
      this.addViolation(violation);
    }

    // Validators that should be unenrolled
    for (const validatorToUnenroll of toUnenroll) {
      const violation: ValidatorViolation = {
        network: local,
        type: CoreViolationType.Validator,
        actual: validatorToUnenroll,
        expected: undefined,
        data: {
          type: ValidatorViolationType.UnenrollValidator,
          validatorManagerAddress: validatorManager.address,
        },
      };
      this.addViolation(violation);
    }

    const expectedThreshold = validatorManagerConfig.threshold;
    expect(expectedThreshold).to.not.be.undefined;

    const actualThreshold = await validatorManager.threshold();

    if (expectedThreshold !== actualThreshold.toNumber()) {
      const violation: ValidatorViolation = {
        network: local,
        type: CoreViolationType.Validator,
        actual: actualThreshold,
        expected: expectedThreshold,
        data: {
          type: ValidatorViolationType.Threshold,
          validatorManagerAddress: validatorManager.address,
        },
      };
      this.addViolation(violation);
    }
  }

  async checkInboxes(network: Networks): Promise<void> {
    const coreContracts = this.app.getContracts(network);

    // Check that all inboxes on this domain are pointed to the right validator
    // manager.
    await utils.promiseObjAll(
      utils.objMap(coreContracts.inboxes, async (_, inbox) => {
        const expected = inbox.validatorManager.address;
        const actual = await inbox.inbox.validatorManager();
        expect(actual).to.equal(expected);
      }),
    );

    // Check that all inboxes on this domain share the same implementation and
    // UpgradeBeacon.
    const coreAddresses = this.app.getAddresses(network);
    const inboxes: MailboxAddresses[] = Object.values(coreAddresses.inboxes);
    const implementations = inboxes.map((r) => r.implementation);
    const identical = (a: any, b: any) => (a === b ? a : false);
    const upgradeBeacons = inboxes.map((r) => r.beacon);
    expect(implementations.reduce(identical)).to.not.be.false;
    expect(upgradeBeacons.reduce(identical)).to.not.be.false;
  }

  async checkAbacusConnectionManager(network: Networks): Promise<void> {
    const coreContracts = this.app.getContracts(network);
    await utils.promiseObjAll(
      utils.objMap(coreContracts.inboxes, async (remote, inbox) => {
        const remoteDomain = domains[remote as ChainName].id;
        // inbox is enrolled in abacusConnectionManager
        const enrolledInboxes =
          await coreContracts.abacusConnectionManager.getInboxes(remoteDomain);
        expect(enrolledInboxes).to.deep.equal([inbox.inbox.address]);
      }),
    );

    // Outbox is set on abacusConnectionManager
    const outbox = await coreContracts.abacusConnectionManager.outbox();
    expect(outbox).to.equal(coreContracts.outbox.outbox.address);
  }

  async checkProxiedContracts(network: Networks): Promise<void> {
    // Outbox upgrade setup contracts are defined
    const addresses = this.app.getAddresses(network);
    await this.checkUpgradeBeacon(network, 'Outbox', addresses.outbox);
    await utils.promiseObjAll(
      utils.objMap(addresses.inboxes, (network, inbox) =>
        this.checkUpgradeBeacon(network, 'Inbox', inbox),
      ),
    );
  }
}<|MERGE_RESOLUTION|>--- conflicted
+++ resolved
@@ -1,27 +1,18 @@
-<<<<<<< HEAD
+import { expect } from 'chai';
+
 import { MultisigValidatorManager } from '@abacus-network/core';
 import { AbacusAppChecker, CheckerViolation } from '@abacus-network/deploy';
 import {
   AbacusCore,
   ChainMap,
   ChainName,
+  MailboxAddresses,
   domains,
-  MailboxAddresses,
   utils,
 } from '@abacus-network/sdk';
 import { types } from '@abacus-network/utils';
-import { expect } from 'chai';
-=======
-import { expect } from 'chai';
-
-import { MultisigValidatorManager } from '@abacus-network/core';
-import { AbacusAppChecker, CheckerViolation } from '@abacus-network/deploy';
-import { AbacusCore } from '@abacus-network/sdk';
-import { types } from '@abacus-network/utils';
-
->>>>>>> a424371e
+
 import { setDifference } from '../utils/utils';
-import { CoreConfig } from './types';
 
 import { CoreConfig } from './types';
 
