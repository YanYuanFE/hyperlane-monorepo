--- conflicted
+++ resolved
@@ -1,15 +1,12 @@
 import { ChainName } from '@abacus-network/sdk';
-import { rm, writeFile } from 'fs/promises';
+
 import { AgentConfig } from '../config';
 import { ChainAgentConfig, CheckpointSyncerType } from '../config/agent';
 import { fetchGCPSecret } from '../utils/gcloud';
 import { HelmCommand, helmifyValues } from '../utils/helm';
 import { ensure0x, execCmd, strip0x } from '../utils/utils';
-<<<<<<< HEAD
-=======
 import { rm, writeFile } from 'fs/promises';
 
->>>>>>> a424371e
 import { AgentAwsUser, ValidatorAgentAwsUser } from './aws';
 import { AgentAwsKey } from './aws/key';
 import { AgentGCPKey, fetchAgentGCPKeys, memoryKeyIdentifier } from './gcp';
