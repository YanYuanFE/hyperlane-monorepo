--- conflicted
+++ resolved
@@ -10,11 +10,7 @@
   getTokenExchangeRateFromValues,
 } from '../../../src/config/gas-oracle.js';
 
-<<<<<<< HEAD
-import { ethereumChainNames, supportedChainNames } from './chains';
-=======
-import { supportedChainNames } from './chains.js';
->>>>>>> 2c3faf77
+import { ethereumChainNames } from './chains.js';
 import rawGasPrices from './gasPrices.json';
 import rawTokenPrices from './tokenPrices.json';
 
