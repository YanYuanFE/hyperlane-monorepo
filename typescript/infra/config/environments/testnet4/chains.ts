--- conflicted
+++ resolved
@@ -42,18 +42,4 @@
       gasPrice: 80 * 10 ** 9, // 8 gwei
     },
   },
-<<<<<<< HEAD
-};
-
-export const supportedChainNames = Object.keys(testnetConfigs);
-export const environment = 'testnet4';
-
-// Hyperlane & RC context agent chain names.
-export const agentChainNames: AgentChainNames = {
-  [Role.Validator]: supportedChainNames,
-  // Only run relayers for Ethereum chains at the moment.
-  [Role.Relayer]: supportedChainNames,
-  [Role.Scraper]: supportedChainNames,
-=======
->>>>>>> 97361643
 };