import { ethers, providers } from 'ethers';

import {
  DefaultFallbackRoutingIsm__factory,
  IInterchainSecurityModule__factory,
  IMultisigIsm__factory,
  OPStackIsm__factory,
  PausableIsm__factory,
  StaticAggregationIsm__factory,
  TestIsm__factory,
  TrustedRelayerIsm__factory,
} from '@hyperlane-xyz/core';
import {
  Address,
  WithAddress,
  assert,
  concurrentMap,
  rootLogger,
} from '@hyperlane-xyz/utils';

import { DEFAULT_CONTRACT_READ_CONCURRENCY } from '../consts/concurrency.js';
import { MultiProvider } from '../providers/MultiProvider.js';
import { ChainNameOrId } from '../types.js';

import {
  AggregationIsmConfig,
  IsmConfig,
  IsmType,
  ModuleType,
  MultisigIsmConfig,
  NullIsmConfig,
  RoutingIsmConfig,
} from './types.js';

export type DerivedIsmConfig = WithAddress<Exclude<IsmConfig, Address>>;

export interface IsmReader {
  deriveIsmConfig(address: Address): Promise<DerivedIsmConfig>;
  deriveRoutingConfig(address: Address): Promise<WithAddress<RoutingIsmConfig>>;
  deriveAggregationConfig(
    address: Address,
  ): Promise<WithAddress<AggregationIsmConfig>>;
  deriveMultisigConfig(
    address: Address,
  ): Promise<WithAddress<MultisigIsmConfig>>;
  deriveNullConfig(address: Address): Promise<WithAddress<NullIsmConfig>>;
}

export class EvmIsmReader implements IsmReader {
  protected readonly provider: providers.Provider;
  protected readonly logger = rootLogger.child({ module: 'EvmIsmReader' });

  constructor(
    protected readonly multiProvider: MultiProvider,
    protected readonly chain: ChainNameOrId,
    protected readonly concurrency: number = multiProvider.tryGetRpcConcurrency(
      chain,
    ) ?? DEFAULT_CONTRACT_READ_CONCURRENCY,
  ) {
    this.provider = multiProvider.getProvider(chain);
  }

  async deriveIsmConfig(address: Address): Promise<DerivedIsmConfig> {
    const ism = IInterchainSecurityModule__factory.connect(
      address,
      this.provider,
    );
    const moduleType: ModuleType = await ism.moduleType();
<<<<<<< HEAD
=======
    this.logger.debug('Deriving ISM config', { address, moduleType });

>>>>>>> 6d30eed2
    switch (moduleType) {
      case ModuleType.UNUSED:
        throw new Error('UNUSED does not have a corresponding IsmType');
      case ModuleType.ROUTING:
        // IsmType is either ROUTING or FALLBACK_ROUTING, but that's determined inside deriveRoutingConfig
        return this.deriveRoutingConfig(address);
      case ModuleType.AGGREGATION:
        return this.deriveAggregationConfig(address);
      case ModuleType.LEGACY_MULTISIG:
        throw new Error('LEGACY_MULTISIG is deprecated and not supported');
      case ModuleType.MERKLE_ROOT_MULTISIG:
      case ModuleType.MESSAGE_ID_MULTISIG:
        return this.deriveMultisigConfig(address);
      case ModuleType.NULL:
        return this.deriveNullConfig(address);
      case ModuleType.CCIP_READ:
        throw new Error('CCIP_READ does not have a corresponding IsmType');
      default:
        throw new Error('Unknown ModuleType');
    }
  }

  async deriveRoutingConfig(
    address: Address,
  ): Promise<WithAddress<RoutingIsmConfig>> {
    const ism = DefaultFallbackRoutingIsm__factory.connect(
      address,
      this.provider,
    );
    const owner = await ism.owner();
    assert((await ism.moduleType()) === ModuleType.ROUTING);

    const domains: RoutingIsmConfig['domains'] = {};
    const domainIds = await ism.domains();

    await concurrentMap(this.concurrency, domainIds, async (domainId) => {
      const chainName = this.multiProvider.tryGetChainName(domainId.toNumber());
      if (!chainName) {
        this.logger.warn(
          `Unknown domain ID ${domainId}, skipping domain configuration`,
        );
        return;
      }
      const module = await ism.module(domainId);
      domains[chainName] = await this.deriveIsmConfig(module);
    });

    // Fallback routing ISM extends from MailboxClient, default routing
    let ismType = IsmType.FALLBACK_ROUTING;
    try {
      await ism.mailbox();
    } catch (error) {
      ismType = IsmType.ROUTING;
      this.logger.debug(
        'Error accessing mailbox property, implying this is not a fallback routing ISM.',
        address,
      );
    }

    return {
      owner,
      address,
      type: ismType,
      domains,
    };
  }

  async deriveAggregationConfig(
    address: Address,
  ): Promise<WithAddress<AggregationIsmConfig>> {
    const ism = StaticAggregationIsm__factory.connect(address, this.provider);
    assert((await ism.moduleType()) === ModuleType.AGGREGATION);

    const [modules, threshold] = await ism.modulesAndThreshold(
      ethers.constants.AddressZero,
    );

    const ismConfigs = await concurrentMap(
      this.concurrency,
      modules,
      async (module) => this.deriveIsmConfig(module),
    );

    return {
      address,
      type: IsmType.AGGREGATION,
      modules: ismConfigs,
      threshold,
    };
  }

  async deriveMultisigConfig(
    address: string,
  ): Promise<WithAddress<MultisigIsmConfig>> {
    const ism = IMultisigIsm__factory.connect(address, this.provider);
    const moduleType = await ism.moduleType();
    assert(
      moduleType === ModuleType.MERKLE_ROOT_MULTISIG ||
        moduleType === ModuleType.MESSAGE_ID_MULTISIG,
    );

    const ismType =
      moduleType === ModuleType.MERKLE_ROOT_MULTISIG
        ? IsmType.MERKLE_ROOT_MULTISIG
        : IsmType.MESSAGE_ID_MULTISIG;

    const [validators, threshold] = await ism.validatorsAndThreshold(
      ethers.constants.AddressZero,
    );

    return {
      address,
      type: ismType,
      validators,
      threshold,
    };
  }

  async deriveNullConfig(
    address: Address,
  ): Promise<WithAddress<NullIsmConfig>> {
    // if it has trustedRelayer() property --> TrustedRelayer ISM
    const trustedRelayerIsm = TrustedRelayerIsm__factory.connect(
      address,
      this.provider,
    );
    try {
      const relayer = await trustedRelayerIsm.trustedRelayer();
      assert((await trustedRelayerIsm.moduleType()) === ModuleType.NULL);
      return {
        address,
        relayer,
        type: IsmType.TRUSTED_RELAYER,
      };
    } catch (error) {
      this.logger.debug(
        'Error accessing "trustedRelayer" property, implying this is not a Trusted Relayer ISM.',
        address,
      );
    }

    // if it has paused() property --> PAUSABLE
    const pausableIsm = PausableIsm__factory.connect(address, this.provider);
    try {
      const paused = await pausableIsm.paused();
      const owner = await pausableIsm.owner();
      assert((await pausableIsm.moduleType()) === ModuleType.NULL);
      return {
        address,
        owner,
        type: IsmType.PAUSABLE,
        paused,
      };
    } catch (error) {
      this.logger.debug(
        'Error accessing "paused" property, implying this is not a Pausable ISM.',
        address,
      );
    }

    // if it has VERIFIED_MASK_INDEX, it's AbstractMessageIdAuthorizedIsm which means OPStackIsm
    const opStackIsm = OPStackIsm__factory.connect(address, this.provider);
    try {
      assert((await opStackIsm.moduleType()) === ModuleType.NULL);
      await opStackIsm.VERIFIED_MASK_INDEX();
      return {
        address,
        type: IsmType.OP_STACK,
        origin: address,
        nativeBridge: '', // no way to extract native bridge from the ism
      };
    } catch (error) {
      this.logger.debug(
        'Error accessing "VERIFIED_MASK_INDEX" property, implying this is not an OP Stack ISM.',
        address,
      );
    }

    // no specific properties, must be Test ISM
    const testIsm = TestIsm__factory.connect(address, this.provider);
    assert((await testIsm.moduleType()) === ModuleType.NULL);
    return {
      address,
      type: IsmType.TEST_ISM,
    };
  }
}<|MERGE_RESOLUTION|>--- conflicted
+++ resolved
@@ -66,11 +66,8 @@
       this.provider,
     );
     const moduleType: ModuleType = await ism.moduleType();
-<<<<<<< HEAD
-=======
     this.logger.debug('Deriving ISM config', { address, moduleType });
 
->>>>>>> 6d30eed2
     switch (moduleType) {
       case ModuleType.UNUSED:
         throw new Error('UNUSED does not have a corresponding IsmType');
