--- conflicted
+++ resolved
@@ -356,19 +356,10 @@
         );
       } else {
         // deploying new domain routing ISM
-<<<<<<< HEAD
-        const tx = await domainRoutingIsmFactory.deploy(
-          config.owner,
-=======
-        const owner = await resolveOrDeployAccountOwner(
-          this.multiProvider,
-          destination,
-          config.owner,
-        );
+        const owner = config.owner;
         // estimate gas
         const estimatedGas = await domainRoutingIsmFactory.estimateGas.deploy(
           owner,
->>>>>>> 44cc9bf6
           safeConfigDomains,
           submoduleAddresses,
           overrides,
