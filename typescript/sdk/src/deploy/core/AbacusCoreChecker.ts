import { MultisigValidatorManager } from '@abacus-network/core';
import { utils } from '@abacus-network/utils';

import { chainMetadata } from '../../consts/chainMetadata';
import { AbacusCore } from '../../core/AbacusCore';
import { ChainNameToDomainId } from '../../domains';
import { BeaconProxyAddresses } from '../../proxy';
import { ChainName } from '../../types';
import { objMap, promiseObjAll } from '../../utils/objects';
import { setDifference } from '../../utils/sets';
import { AbacusAppChecker } from '../AbacusAppChecker';

import {
  CoreConfig,
  CoreViolationType,
  ValidatorManagerViolation,
  ValidatorViolation,
  ValidatorViolationType,
} from './types';

export class AbacusCoreChecker<
  Chain extends ChainName,
> extends AbacusAppChecker<Chain, AbacusCore<Chain>, CoreConfig> {
  async checkChain(chain: Chain): Promise<void> {
    await this.checkDomainOwnership(chain);
    await this.checkProxiedContracts(chain);
    await this.checkOutbox(chain);
    await this.checkInboxes(chain);
    await this.checkAbacusConnectionManager(chain);
    await this.checkValidatorManagers(chain);
    await this.checkInterchainGasPaymaster(chain);
  }

  async checkDomainOwnership(chain: Chain): Promise<void> {
    const config = this.configMap[chain];
    if (config.owner) {
      const contracts = this.app.getContracts(chain);
      const ownables = [
        contracts.abacusConnectionManager,
        contracts.upgradeBeaconController,
        contracts.outbox.contract,
        contracts.outboxValidatorManager,
        ...Object.values(contracts.inboxes)
          .map((inbox: any) => [
            inbox.inbox.contract,
            inbox.inboxValidatorManager,
          ])
          .flat(),
      ];
      return this.checkOwnership(chain, config.owner, ownables);
    }
  }

  async checkOutbox(chain: Chain): Promise<void> {
    const contracts = this.app.getContracts(chain);
    const outbox = contracts.outbox.contract;
    const localDomain = await outbox.localDomain();
    utils.assert(localDomain === ChainNameToDomainId[chain]);

    const actualManager = await contracts.outbox.contract.validatorManager();
    const expectedManager = contracts.outboxValidatorManager.address;
    if (actualManager !== expectedManager) {
      const violation: ValidatorManagerViolation = {
        chain,
        type: CoreViolationType.ValidatorManager,
        actual: actualManager,
        expected: expectedManager,
      };
      this.addViolation(violation);
    }
  }

  // Checks validator sets of the OutboxValidatorManager and all
  // InboxValidatorManagers on the chain.
  async checkValidatorManagers(chain: Chain): Promise<void> {
    const coreContracts = this.app.getContracts(chain);
    await this.checkValidatorManager(
      chain,
      chain,
      coreContracts.outboxValidatorManager,
    );
    await promiseObjAll(
      objMap(coreContracts.inboxes, (remote, inbox) =>
        this.checkValidatorManager(chain, remote, inbox.inboxValidatorManager),
      ),
    );
  }

  // Checks the validator set for a MultisigValidatorManager on the localDomain that tracks
  // the validator set for the outboxDomain.
  // If localDomain == outboxDomain, this checks the OutboxValidatorManager, otherwise
  // it checks an InboxValidatorManager.
  async checkValidatorManager(
    local: Chain,
    remote: Chain,
    validatorManager: MultisigValidatorManager,
  ): Promise<void> {
    const config = this.configMap[remote];
    const validatorManagerConfig = config.validatorManager;
    const expectedValidators = validatorManagerConfig.validators;
    const actualValidators = await validatorManager.validators();

    const expectedSet = new Set<string>(
      expectedValidators.map((_) => _.toLowerCase()),
    );
    const actualSet = new Set<string>(
      actualValidators.map((_) => _.toLowerCase()),
    );

    const toEnroll = setDifference(expectedSet, actualSet);
    const toUnenroll = setDifference(actualSet, expectedSet);

    // Validators that should be enrolled
    for (const validatorToEnroll of toEnroll) {
      const violation: ValidatorViolation = {
        chain: local,
        type: CoreViolationType.Validator,
        actual: undefined,
        expected: validatorToEnroll,
        data: {
          type: ValidatorViolationType.EnrollValidator,
          validatorManager,
        },
      };
      this.addViolation(violation);
    }

    // Validators that should be unenrolled
    for (const validatorToUnenroll of toUnenroll) {
      const violation: ValidatorViolation = {
        chain: local,
        type: CoreViolationType.Validator,
        actual: validatorToUnenroll,
        expected: undefined,
        data: {
          type: ValidatorViolationType.UnenrollValidator,
          validatorManager,
        },
      };
      this.addViolation(violation);
    }

    const expectedThreshold = validatorManagerConfig.threshold;
    utils.assert(expectedThreshold !== undefined);

    const actualThreshold = await validatorManager.threshold();

    if (expectedThreshold !== actualThreshold.toNumber()) {
      const violation: ValidatorViolation = {
        chain: local,
        type: CoreViolationType.Validator,
        actual: actualThreshold,
        expected: expectedThreshold,
        data: {
          type: ValidatorViolationType.Threshold,
          validatorManager,
        },
      };
      this.addViolation(violation);
    }
  }

  async checkInboxes(chain: Chain): Promise<void> {
    const coreContracts = this.app.getContracts(chain);

    // Check that all inboxes on this chain are pointed to the right validator
    // manager.
    await promiseObjAll(
      objMap(coreContracts.inboxes, async (_, inbox) => {
        const expected = inbox.inboxValidatorManager.address;
        const actual = await inbox.inbox.contract.validatorManager();
        utils.assert(actual === expected);
      }),
    );

    await promiseObjAll(
      objMap(coreContracts.inboxes, async (remoteChain, inbox) => {
        // check that the inbox has the right local domain
        const actualLocalDomain = await inbox.inbox.contract.localDomain();
        utils.assert(actualLocalDomain === ChainNameToDomainId[chain]);

        const actualRemoteDomain = await inbox.inbox.contract.remoteDomain();
        utils.assert(actualRemoteDomain === ChainNameToDomainId[remoteChain]);
      }),
    );

    // Check that all inboxes on this chain share the same implementation and
    // UpgradeBeacon.
    const coreAddresses = this.app.getAddresses(chain);
    const inboxes: BeaconProxyAddresses[] = Object.values(
      coreAddresses.inboxes,
    );
    const implementations = inboxes.map((r) => r.implementation);
    const upgradeBeacons = inboxes.map((r) => r.beacon);
    utils.assert(
      implementations.every(
        (implementation) => implementation === implementations[0],
      ),
    );
    utils.assert(
      upgradeBeacons.every((beacon) => beacon === upgradeBeacons[0]),
    );
  }

  async checkAbacusConnectionManager(chain: Chain): Promise<void> {
    const coreContracts = this.app.getContracts(chain);
    await promiseObjAll(
      objMap(coreContracts.inboxes, async (remote, inbox) => {
        const remoteDomain = chainMetadata[remote].id;
        // inbox is enrolled in abacusConnectionManager
        const enrolledInboxes =
          await coreContracts.abacusConnectionManager.getInboxes(remoteDomain);
        utils.assert(utils.deepEquals(enrolledInboxes, [inbox.inbox.address]));
      }),
    );

    // Outbox is set on abacusConnectionManager
    const outbox = await coreContracts.abacusConnectionManager.outbox();
    utils.assert(outbox === coreContracts.outbox.address);
  }

  async checkProxiedContracts(chain: Chain): Promise<void> {
    const contracts = this.app.getContracts(chain);
    await this.checkUpgradeBeacon(chain, 'Outbox', contracts.outbox.addresses);
    await promiseObjAll(
      objMap(contracts.inboxes, (_remoteChain, inbox) =>
        this.checkUpgradeBeacon(chain, 'Inbox', inbox.inbox.addresses),
      ),
    );
  }

  async checkInterchainGasPaymaster(chain: Chain): Promise<void> {
    const contracts = this.app.getContracts(chain);
    if (contracts.interchainGasPaymaster.addresses) {
      await this.checkUpgradeBeacon(
        chain,
        'InterchainGasPaymaster',
        contracts.interchainGasPaymaster.addresses,
      );
    } else {
      this.violations.push({
<<<<<<< HEAD
        type: CoreViolationType.InterchainGasPaymasterNotDeployed,
        chain: chain,
        expected: undefined,
        actual: undefined,
=======
        type: CoreViolationType.NotDeployed,
        chain: chain,
        expected: undefined,
        actual: undefined,
        data: {
          contract: 'InterchainGasPaymaster',
        },
>>>>>>> b2f2cb3b
      });
    }

    return;
  }
}<|MERGE_RESOLUTION|>--- conflicted
+++ resolved
@@ -239,12 +239,6 @@
       );
     } else {
       this.violations.push({
-<<<<<<< HEAD
-        type: CoreViolationType.InterchainGasPaymasterNotDeployed,
-        chain: chain,
-        expected: undefined,
-        actual: undefined,
-=======
         type: CoreViolationType.NotDeployed,
         chain: chain,
         expected: undefined,
@@ -252,7 +246,6 @@
         data: {
           contract: 'InterchainGasPaymaster',
         },
->>>>>>> b2f2cb3b
       });
     }
 
