--- conflicted
+++ resolved
@@ -115,11 +115,7 @@
     strategy:
       matrix:
         environment: [testnet3, mainnet2]
-<<<<<<< HEAD
-        module: [ism, core, igp, ica, iqs]
-=======
-        module: [core, igp]
->>>>>>> 4e143c90
+        module: [ism, core, igp]
 
     steps:
       - uses: actions/checkout@v3
